--- conflicted
+++ resolved
@@ -1,11 +1,6 @@
 /*
-<<<<<<< HEAD
  * Copyright 2017 Google Inc.
  * 
-=======
- * Copyright 2015 Google Inc.
- *
->>>>>>> 7ce4dbce
  * Licensed under the Apache License, Version 2.0 (the "License");
  * you may not use this file except in compliance with the License.
  * You may obtain a copy of the License at
